// Copyright (c) Microsoft Corporation.
// Licensed under the MIT license.

using Serilog;
using System;
using System.Collections.Concurrent;
using System.Collections.Generic;
using System.Linq;
using System.IO;
using System.Threading;
using Microsoft.Windows.ProjFS;

namespace SimpleProviderManaged
{
    /// <summary>
    /// This is a simple file system "reflector" provider.  It projects files and directories from
    /// a directory called the "layer root" into the virtualization root, also called the "scratch root".
    /// </summary>
    public class SimpleProvider
    {
        // These variables hold the layer and scratch paths.
        private readonly string scratchRoot;
        private readonly string layerRoot;

        private readonly VirtualizationInstance virtualizationInstance;
        private readonly ConcurrentDictionary<Guid, ActiveEnumeration> activeEnumerations;

        private NotificationCallbacks notificationCallbacks;

<<<<<<< HEAD
        private readonly ProviderOptions options;

        public ProviderOptions Options => options;
=======
        public ProviderOptions Options { get; }
>>>>>>> 0d583cd1

        public SimpleProvider(ProviderOptions options)
        {
            this.scratchRoot = options.VirtRoot;
            this.layerRoot = options.SourceRoot;

<<<<<<< HEAD
            this.options = options;
=======
            this.Options = options;
>>>>>>> 0d583cd1

            // If in test mode, enable notification callbacks.
            if (this.Options.TestMode)
            {
                this.Options.EnableNotifications = true;
            }

            // Enable notifications if the user requested them.
            List<NotificationMapping> notificationMappings;
            if (this.Options.EnableNotifications)
            {
                notificationMappings = new List<NotificationMapping>()
                {
                    new NotificationMapping(
                        NotificationType.FileOpened
                        | NotificationType.NewFileCreated
                        | NotificationType.FileOverwritten
                        | NotificationType.PreDelete
                        | NotificationType.PreRename
                        | NotificationType.PreCreateHardlink
                        | NotificationType.FileRenamed
                        | NotificationType.HardlinkCreated
                        | NotificationType.FileHandleClosedNoModification
                        | NotificationType.FileHandleClosedFileModified
                        | NotificationType.FileHandleClosedFileDeleted
                        | NotificationType.FilePreConvertToFull,
                        string.Empty)
                };
            }
            else
            {
                notificationMappings = new List<NotificationMapping>();
            }

            try
            {
                // This will create the virtualization root directory if it doesn't already exist.
                this.virtualizationInstance = new VirtualizationInstance(
                    this.scratchRoot,
                    poolThreadCount: 0,
                    concurrentThreadCount: 0,
                    enableNegativePathCache: false,
                    notificationMappings: notificationMappings);
            }
            catch(Exception ex)
            {
                Log.Fatal(ex, "Failed to create VirtualizationInstance.");
                throw;
            }

            // Set up notifications.
            notificationCallbacks = new NotificationCallbacks(
                this,
                this.virtualizationInstance,
                notificationMappings);

            Log.Information("Created instance. Layer [{Layer}], Scratch [{Scratch}]", this.layerRoot, this.scratchRoot);

            if (this.Options.TestMode)
            {
                Log.Information("Provider started in TEST MODE.");
            }

            this.activeEnumerations = new ConcurrentDictionary<Guid, ActiveEnumeration>();
        }

        public bool StartVirtualization()
        {
            // Optional callbacks
            this.virtualizationInstance.OnQueryFileName = QueryFileNameCallback;

            RequiredCallbacks requiredCallbacks = new RequiredCallbacks(this);
            HResult hr = this.virtualizationInstance.StartVirtualizing(requiredCallbacks);
            if (hr != HResult.Ok)
            {
                Log.Error("Failed to start virtualization instance: {Result}", hr);
                return false;
            }

            // If we're running in test mode, signal the test that it may proceed.  If this fails
            // it means we had some problem accessing the shared event that the test set up, so we'll
            // stop the provider.
            if (!SignalIfTestMode("ProviderTestProceed"))
            {
                this.virtualizationInstance.StopVirtualizing();
                return false;
            }

            return true;
        }

        private static bool IsEnumerationFilterSet(
            string filter)
        {
            if (string.IsNullOrWhiteSpace(filter) || filter == "*")
            {
                return false;
            }

            return true;
        }

        internal bool SignalIfTestMode(string eventName)
        {
            if (this.Options.TestMode)
            {
                try
                {
                    EventWaitHandle waitHandle = EventWaitHandle.OpenExisting(eventName);

                    // Tell the test that it is allowed to proceed.
                    waitHandle.Set();
                }
                catch (WaitHandleCannotBeOpenedException ex)
                {
                    Log.Error(ex, "Test mode specified but wait event does not exist.  Clearing test mode.");
                    this.Options.TestMode = false;
                }
                catch (UnauthorizedAccessException ex)
                {
                    Log.Fatal(ex, "Opening event {Name}", eventName);
                    return false;
                }
                catch (Exception ex)
                {
                    Log.Fatal(ex, "Opening event {Name}", eventName);
                    return false;
                }
            }

            return true;
        }

        protected string GetFullPathInLayer(string relativePath) => Path.Combine(this.layerRoot, relativePath);

        protected bool DirectoryExistsInLayer(string relativePath)
        {
            string layerPath = this.GetFullPathInLayer(relativePath);
            DirectoryInfo dirInfo = new DirectoryInfo(layerPath);

            return dirInfo.Exists;
        }

        protected bool FileExistsInLayer(string relativePath)
        {
            string layerPath = this.GetFullPathInLayer(relativePath);
            FileInfo fileInfo = new FileInfo(layerPath);

            return fileInfo.Exists;
        }

        protected ProjectedFileInfo GetFileInfoInLayer(string relativePath)
        {
            string layerPath = this.GetFullPathInLayer(relativePath);
            string layerParentPath = Path.GetDirectoryName(layerPath);
            string layerName = Path.GetFileName(relativePath);

            if (this.FileOrDirectoryExistsInLayer(layerParentPath, layerName, out ProjectedFileInfo fileInfo))
            {
                return fileInfo;
            }

            return null;
        }

        protected IEnumerable<ProjectedFileInfo> GetChildItemsInLayer(string relativePath)
        {
            string fullPathInLayer = GetFullPathInLayer(relativePath);
            DirectoryInfo dirInfo = new DirectoryInfo(fullPathInLayer);

            if (!dirInfo.Exists)
            {
                yield break;
            }

            foreach (FileSystemInfo fileSystemInfo in dirInfo.GetFileSystemInfos())
            {
                // We only handle files and directories, not symlinks.
                if ((fileSystemInfo.Attributes & FileAttributes.Directory) == FileAttributes.Directory)
                {
                    yield return new ProjectedFileInfo(
                        fileSystemInfo.Name,
                        size: 0,
                        isDirectory: true,
                        creationTime: fileSystemInfo.CreationTime,
                        lastAccessTime: fileSystemInfo.LastAccessTime,
                        lastWriteTime: fileSystemInfo.LastWriteTime,
                        changeTime: fileSystemInfo.LastWriteTime,
                        attributes: fileSystemInfo.Attributes);
                }
                else
                {
                    FileInfo fileInfo = fileSystemInfo as FileInfo;
                    yield return new ProjectedFileInfo(
                        fileInfo.Name,
                        size: fileInfo.Length,
                        isDirectory: false,
                        creationTime: fileSystemInfo.CreationTime,
                        lastAccessTime: fileSystemInfo.LastAccessTime,
                        lastWriteTime: fileSystemInfo.LastWriteTime,
                        changeTime: fileSystemInfo.LastWriteTime,
                        attributes: fileSystemInfo.Attributes);
                }
            }
        }

        protected HResult HydrateFile(string relativePath, uint bufferSize, Func<byte[], uint, bool> tryWriteBytes)
        {
            string layerPath = this.GetFullPathInLayer(relativePath);
            if (!File.Exists(layerPath))
            {
                return HResult.FileNotFound;
            }

            // Open the file in the layer for read.
            using (FileStream fs = new FileStream(layerPath, FileMode.Open, FileAccess.Read))
            {
                long remainingDataLength = fs.Length;
                byte[] buffer = new byte[bufferSize];

                while (remainingDataLength > 0)
                {
                    // Read from the file into the read buffer.
                    int bytesToCopy = (int)Math.Min(remainingDataLength, buffer.Length);
                    if (fs.Read(buffer, 0, bytesToCopy) != bytesToCopy)
                    {
                        return HResult.InternalError;
                    }

                    // Write the bytes we just read into the scratch.
                    if (!tryWriteBytes(buffer, (uint)bytesToCopy))
                    {
                        return HResult.InternalError;
                    }

                    remainingDataLength -= bytesToCopy;
                }
            }

            return HResult.Ok;
        }

        private bool FileOrDirectoryExistsInLayer(string layerParentPath, string layerName, out ProjectedFileInfo fileInfo)
        {
            fileInfo = null;

            // Check whether the parent directory exists in the layer.
            DirectoryInfo dirInfo = new DirectoryInfo(layerParentPath);
            if (!dirInfo.Exists)
            {
                return false;
            }

            // Get the FileSystemInfo for the entry in the layer that matches the name, using ProjFS's
            // name matching rules.
            FileSystemInfo fileSystemInfo =
                dirInfo
                .GetFileSystemInfos()
                .FirstOrDefault(fsInfo => Utils.IsFileNameMatch(fsInfo.Name, layerName));

            if (fileSystemInfo == null)
            {
                return false;
            }

            bool isDirectory = ((fileSystemInfo.Attributes & FileAttributes.Directory) == FileAttributes.Directory);

            fileInfo = new ProjectedFileInfo(
                name: fileSystemInfo.Name,
                size: isDirectory ? 0 : new FileInfo(Path.Combine(layerParentPath, layerName)).Length,
                isDirectory: isDirectory,
                creationTime: fileSystemInfo.CreationTime,
                lastAccessTime: fileSystemInfo.LastAccessTime,
                lastWriteTime: fileSystemInfo.LastWriteTime,
                changeTime: fileSystemInfo.LastWriteTime,
                attributes: fileSystemInfo.Attributes);

            return true;
        }

        #region Callback implementations

        // To keep all the callback implementations together we implement the required callbacks in
        // the SimpleProvider class along with the optional QueryFileName callback.  Then we have the
        // IRequiredCallbacks implementation forward the calls to here.

        internal HResult StartDirectoryEnumerationCallback(
            int commandId,
            Guid enumerationId,
            string relativePath, 
            uint triggeringProcessId,
            string triggeringProcessImageFileName)
        {
            Log.Information("----> StartDirectoryEnumerationCallback Path [{Path}]", relativePath);

            // Enumerate the corresponding directory in the layer and ensure it is sorted the way
            // ProjFS expects.
            ActiveEnumeration activeEnumeration = new ActiveEnumeration(
                GetChildItemsInLayer(relativePath)
                .OrderBy(file => file.Name, new ProjFSSorter())
                .ToList());

            // Insert the layer enumeration into our dictionary of active enumerations, indexed by
            // enumeration ID.  GetDirectoryEnumerationCallback will be able to find this enumeration
            // given the enumeration ID and return the contents to ProjFS.
            if (!this.activeEnumerations.TryAdd(enumerationId, activeEnumeration))
            {
                return HResult.InternalError;
            }

            Log.Information("<---- StartDirectoryEnumerationCallback {Result}", HResult.Ok);

            return HResult.Ok;
        }

        internal HResult GetDirectoryEnumerationCallback(
            int commandId,
            Guid enumerationId,
            string filterFileName,
            bool restartScan,
            IDirectoryEnumerationResults enumResult)
        {
            Log.Information("----> GetDirectoryEnumerationCallback filterFileName [{Filter}]", filterFileName);

            // Find the requested enumeration.  It should have been put there by StartDirectoryEnumeration.
            if (!this.activeEnumerations.TryGetValue(enumerationId, out ActiveEnumeration enumeration))
            {
                return HResult.InternalError;
            }

            if (restartScan)
            {
                // The caller is restarting the enumeration, so we reset our ActiveEnumeration to the
                // first item that matches filterFileName.  This also saves the value of filterFileName
                // into the ActiveEnumeration, overwriting its previous value.
                enumeration.RestartEnumeration(filterFileName);
            }
            else
            {
                // The caller is continuing a previous enumeration, or this is the first enumeration
                // so our ActiveEnumeration is already at the beginning.  TrySaveFilterString()
                // will save filterFileName if it hasn't already been saved (only if the enumeration
                // is restarting do we need to re-save filterFileName).
                enumeration.TrySaveFilterString(filterFileName);
            }

            bool entryAdded = false;
            HResult hr = HResult.Ok;

            while (enumeration.IsCurrentValid)
            {
                ProjectedFileInfo fileInfo = enumeration.Current;

                if (enumResult.Add(
                    fileName: fileInfo.Name,
                    fileSize: fileInfo.Size,
                    isDirectory: fileInfo.IsDirectory,
                    fileAttributes: fileInfo.Attributes,
                    creationTime: fileInfo.CreationTime,
                    lastAccessTime: fileInfo.LastAccessTime,
                    lastWriteTime: fileInfo.LastWriteTime,
                    changeTime: fileInfo.ChangeTime))
                {
                    entryAdded = true;
                    enumeration.MoveNext();
                }
                else
                {
                    if (entryAdded)
                    {
                        hr = HResult.Ok;
                    }
                    else
                    {
                        hr = HResult.InsufficientBuffer;
                    }

                    break;
                }
            }

            Log.Information("<---- GetDirectoryEnumerationCallback {Result}", hr);
            return hr;
        }

        internal HResult EndDirectoryEnumerationCallback(
            Guid enumerationId)
        {
            Log.Information("----> EndDirectoryEnumerationCallback");

            if (!this.activeEnumerations.TryRemove(enumerationId, out ActiveEnumeration enumeration))
            {
                return HResult.InternalError;
            }

            Log.Information("<---- EndDirectoryEnumerationCallback {Result}", HResult.Ok);

            return HResult.Ok;
        }

        internal HResult GetPlaceholderInfoCallback(
            int commandId, 
            string relativePath, 
            uint triggeringProcessId,
            string triggeringProcessImageFileName)
        {
            Log.Information("----> GetPlaceholderInfoCallback [{Path}]", relativePath);
            Log.Information("  Placeholder creation triggered by [{ProcName} {PID}]", triggeringProcessImageFileName, triggeringProcessId);

            HResult hr = HResult.Ok;
            ProjectedFileInfo fileInfo = this.GetFileInfoInLayer(relativePath);
            if (fileInfo == null)
            {
                hr = HResult.FileNotFound;
            }
            else
            {
                hr = this.virtualizationInstance.WritePlaceholderInfo(
                    relativePath: Path.Combine(Path.GetDirectoryName(relativePath), fileInfo.Name),
                    creationTime: fileInfo.CreationTime,
                    lastAccessTime: fileInfo.LastAccessTime,
                    lastWriteTime: fileInfo.LastWriteTime,
                    changeTime: fileInfo.ChangeTime,
                    fileAttributes: fileInfo.Attributes,
                    endOfFile: fileInfo.Size,
                    isDirectory: fileInfo.IsDirectory,
                    contentId: new byte[] { 0 },
                    providerId: new byte[] { 1 });
            }

            Log.Information("<---- GetPlaceholderInfoCallback {Result}", hr);
            return hr;
        }

        internal HResult GetFileDataCallback(
            int commandId,
            string relativePath,
            ulong byteOffset,
            uint length,
            Guid dataStreamId,
            byte[] contentId,
            byte[] providerId,
            uint triggeringProcessId,
            string triggeringProcessImageFileName)
        {
            Log.Information("----> GetFileDataCallback relativePath [{Path}]", relativePath);
            Log.Information("  triggered by [{ProcName} {PID}]", triggeringProcessImageFileName, triggeringProcessId);

            HResult hr = HResult.Ok;

            if (!this.FileExistsInLayer(relativePath))
            {
                hr = HResult.FileNotFound;
            }
            else
            {
                // We'll write the file contents to ProjFS no more than 64KB at a time.
                uint desiredBufferSize = Math.Min(64 * 1024, length);
                try
                {
                    // We could have used VirtualizationInstance.CreateWriteBuffer(uint), but this 
                    // illustrates how to use its more complex overload.  This method gets us a 
                    // buffer whose underlying storage is properly aligned for unbuffered I/O.
                    using (IWriteBuffer writeBuffer = this.virtualizationInstance.CreateWriteBuffer(
                        byteOffset,
                        desiredBufferSize,
                        out ulong alignedWriteOffset,
                        out uint alignedBufferSize))
                    {
                        // Get the file data out of the layer and write it into ProjFS.
                        hr = this.HydrateFile(
                            relativePath,
                            alignedBufferSize,
                            (readBuffer, bytesToCopy) =>
                            {
                                // readBuffer contains what HydrateFile() read from the file in the
                                // layer.  Now seek to the beginning of the writeBuffer and copy the
                                // contents of readBuffer into writeBuffer.
                                writeBuffer.Stream.Seek(0, SeekOrigin.Begin);
                                writeBuffer.Stream.Write(readBuffer, 0, (int)bytesToCopy);

                                // Write the data from the writeBuffer into the scratch via ProjFS.
                                HResult writeResult = this.virtualizationInstance.WriteFileData(
                                    dataStreamId,
                                    writeBuffer,
                                    alignedWriteOffset,
                                    bytesToCopy);

                                if (writeResult != HResult.Ok)
                                {
                                    Log.Error("VirtualizationInstance.WriteFileData failed: {Result}", writeResult);
                                    return false;
                                }

                                alignedWriteOffset += bytesToCopy;
                                return true;
                            });

                        if (hr != HResult.Ok)
                        {
                            return HResult.InternalError;
                        }
                    }
                }
                catch (OutOfMemoryException e)
                {
                    Log.Error(e, "Out of memory");
                    hr = HResult.OutOfMemory;
                }
                catch (Exception e)
                {
                    Log.Error(e, "Exception");
                    hr = HResult.InternalError;
                }
            }

            Log.Information("<---- return status {Result}", hr);
            return hr;
        }

        private HResult QueryFileNameCallback(
            string relativePath)
        {
            Log.Information("----> QueryFileNameCallback relativePath [{Path}]", relativePath);

            HResult hr = HResult.Ok;
            string parentDirectory = Path.GetDirectoryName(relativePath);
            string childName = Path.GetFileName(relativePath);
            if (this.GetChildItemsInLayer(parentDirectory).Any(child => Utils.IsFileNameMatch(child.Name, childName)))
            {
                hr = HResult.Ok;
            }
            else
            {
                hr = HResult.FileNotFound;
            }

            Log.Information("<---- QueryFileNameCallback {Result}", hr);
            return hr;
        }

        #endregion


        private class RequiredCallbacks : IRequiredCallbacks
        {
            private readonly SimpleProvider provider;

            public RequiredCallbacks(SimpleProvider provider) => this.provider = provider;

            // We implement the callbacks in the SimpleProvider class.

            public HResult StartDirectoryEnumerationCallback(
                int commandId,
                Guid enumerationId, 
                string relativePath, 
                uint triggeringProcessId, 
                string triggeringProcessImageFileName)
            {
                return this.provider.StartDirectoryEnumerationCallback(
                    commandId,
                    enumerationId,
                    relativePath,
                    triggeringProcessId,
                    triggeringProcessImageFileName);
            }

            public HResult GetDirectoryEnumerationCallback(
                int commandId,
                Guid enumerationId, 
                string filterFileName, 
                bool restartScan, 
                IDirectoryEnumerationResults enumResult)
            {
                return this.provider.GetDirectoryEnumerationCallback(
                    commandId,
                    enumerationId,
                    filterFileName,
                    restartScan,
                    enumResult);
            }

            public HResult EndDirectoryEnumerationCallback(
                Guid enumerationId)
            {
                return this.provider.EndDirectoryEnumerationCallback(enumerationId);
            }

            public HResult GetPlaceholderInfoCallback(
                int commandId, 
                string relativePath, 
                uint triggeringProcessId, 
                string triggeringProcessImageFileName)
            {
                return this.provider.GetPlaceholderInfoCallback(
                    commandId,
                    relativePath,
                    triggeringProcessId,
                    triggeringProcessImageFileName);
            }

            public HResult GetFileDataCallback(
                int commandId,
                string relativePath,
                ulong byteOffset,
                uint length,
                Guid dataStreamId,
                byte[] contentId,
                byte[] providerId,
                uint triggeringProcessId,
                string triggeringProcessImageFileName)
            {
                return this.provider.GetFileDataCallback(
                    commandId,
                    relativePath,
                    byteOffset,
                    length,
                    dataStreamId,
                    contentId,
                    providerId,
                    triggeringProcessId,
                    triggeringProcessImageFileName);
            }
        }
    }
}<|MERGE_RESOLUTION|>--- conflicted
+++ resolved
@@ -1,673 +1,663 @@
-// Copyright (c) Microsoft Corporation.
-// Licensed under the MIT license.
-
-using Serilog;
-using System;
-using System.Collections.Concurrent;
-using System.Collections.Generic;
-using System.Linq;
-using System.IO;
-using System.Threading;
-using Microsoft.Windows.ProjFS;
-
-namespace SimpleProviderManaged
-{
-    /// <summary>
-    /// This is a simple file system "reflector" provider.  It projects files and directories from
-    /// a directory called the "layer root" into the virtualization root, also called the "scratch root".
-    /// </summary>
-    public class SimpleProvider
-    {
-        // These variables hold the layer and scratch paths.
-        private readonly string scratchRoot;
-        private readonly string layerRoot;
-
-        private readonly VirtualizationInstance virtualizationInstance;
-        private readonly ConcurrentDictionary<Guid, ActiveEnumeration> activeEnumerations;
-
-        private NotificationCallbacks notificationCallbacks;
-
-<<<<<<< HEAD
-        private readonly ProviderOptions options;
-
-        public ProviderOptions Options => options;
-=======
-        public ProviderOptions Options { get; }
->>>>>>> 0d583cd1
-
-        public SimpleProvider(ProviderOptions options)
-        {
-            this.scratchRoot = options.VirtRoot;
-            this.layerRoot = options.SourceRoot;
-
-<<<<<<< HEAD
-            this.options = options;
-=======
-            this.Options = options;
->>>>>>> 0d583cd1
-
-            // If in test mode, enable notification callbacks.
-            if (this.Options.TestMode)
-            {
-                this.Options.EnableNotifications = true;
-            }
-
-            // Enable notifications if the user requested them.
-            List<NotificationMapping> notificationMappings;
-            if (this.Options.EnableNotifications)
-            {
-                notificationMappings = new List<NotificationMapping>()
-                {
-                    new NotificationMapping(
-                        NotificationType.FileOpened
-                        | NotificationType.NewFileCreated
-                        | NotificationType.FileOverwritten
-                        | NotificationType.PreDelete
-                        | NotificationType.PreRename
-                        | NotificationType.PreCreateHardlink
-                        | NotificationType.FileRenamed
-                        | NotificationType.HardlinkCreated
-                        | NotificationType.FileHandleClosedNoModification
-                        | NotificationType.FileHandleClosedFileModified
-                        | NotificationType.FileHandleClosedFileDeleted
-                        | NotificationType.FilePreConvertToFull,
-                        string.Empty)
-                };
-            }
-            else
-            {
-                notificationMappings = new List<NotificationMapping>();
-            }
-
-            try
-            {
-                // This will create the virtualization root directory if it doesn't already exist.
-                this.virtualizationInstance = new VirtualizationInstance(
-                    this.scratchRoot,
-                    poolThreadCount: 0,
-                    concurrentThreadCount: 0,
-                    enableNegativePathCache: false,
-                    notificationMappings: notificationMappings);
-            }
-            catch(Exception ex)
-            {
-                Log.Fatal(ex, "Failed to create VirtualizationInstance.");
-                throw;
-            }
-
-            // Set up notifications.
-            notificationCallbacks = new NotificationCallbacks(
-                this,
-                this.virtualizationInstance,
-                notificationMappings);
-
-            Log.Information("Created instance. Layer [{Layer}], Scratch [{Scratch}]", this.layerRoot, this.scratchRoot);
-
-            if (this.Options.TestMode)
-            {
-                Log.Information("Provider started in TEST MODE.");
-            }
-
-            this.activeEnumerations = new ConcurrentDictionary<Guid, ActiveEnumeration>();
-        }
-
-        public bool StartVirtualization()
-        {
-            // Optional callbacks
-            this.virtualizationInstance.OnQueryFileName = QueryFileNameCallback;
-
-            RequiredCallbacks requiredCallbacks = new RequiredCallbacks(this);
-            HResult hr = this.virtualizationInstance.StartVirtualizing(requiredCallbacks);
-            if (hr != HResult.Ok)
-            {
-                Log.Error("Failed to start virtualization instance: {Result}", hr);
-                return false;
-            }
-
-            // If we're running in test mode, signal the test that it may proceed.  If this fails
-            // it means we had some problem accessing the shared event that the test set up, so we'll
-            // stop the provider.
-            if (!SignalIfTestMode("ProviderTestProceed"))
-            {
-                this.virtualizationInstance.StopVirtualizing();
-                return false;
-            }
-
-            return true;
-        }
-
-        private static bool IsEnumerationFilterSet(
-            string filter)
-        {
-            if (string.IsNullOrWhiteSpace(filter) || filter == "*")
-            {
-                return false;
-            }
-
-            return true;
-        }
-
-        internal bool SignalIfTestMode(string eventName)
-        {
-            if (this.Options.TestMode)
-            {
-                try
-                {
-                    EventWaitHandle waitHandle = EventWaitHandle.OpenExisting(eventName);
-
-                    // Tell the test that it is allowed to proceed.
-                    waitHandle.Set();
-                }
-                catch (WaitHandleCannotBeOpenedException ex)
-                {
-                    Log.Error(ex, "Test mode specified but wait event does not exist.  Clearing test mode.");
-                    this.Options.TestMode = false;
-                }
-                catch (UnauthorizedAccessException ex)
-                {
-                    Log.Fatal(ex, "Opening event {Name}", eventName);
-                    return false;
-                }
-                catch (Exception ex)
-                {
-                    Log.Fatal(ex, "Opening event {Name}", eventName);
-                    return false;
-                }
-            }
-
-            return true;
-        }
-
-        protected string GetFullPathInLayer(string relativePath) => Path.Combine(this.layerRoot, relativePath);
-
-        protected bool DirectoryExistsInLayer(string relativePath)
-        {
-            string layerPath = this.GetFullPathInLayer(relativePath);
-            DirectoryInfo dirInfo = new DirectoryInfo(layerPath);
-
-            return dirInfo.Exists;
-        }
-
-        protected bool FileExistsInLayer(string relativePath)
-        {
-            string layerPath = this.GetFullPathInLayer(relativePath);
-            FileInfo fileInfo = new FileInfo(layerPath);
-
-            return fileInfo.Exists;
-        }
-
-        protected ProjectedFileInfo GetFileInfoInLayer(string relativePath)
-        {
-            string layerPath = this.GetFullPathInLayer(relativePath);
-            string layerParentPath = Path.GetDirectoryName(layerPath);
-            string layerName = Path.GetFileName(relativePath);
-
-            if (this.FileOrDirectoryExistsInLayer(layerParentPath, layerName, out ProjectedFileInfo fileInfo))
-            {
-                return fileInfo;
-            }
-
-            return null;
-        }
-
-        protected IEnumerable<ProjectedFileInfo> GetChildItemsInLayer(string relativePath)
-        {
-            string fullPathInLayer = GetFullPathInLayer(relativePath);
-            DirectoryInfo dirInfo = new DirectoryInfo(fullPathInLayer);
-
-            if (!dirInfo.Exists)
-            {
-                yield break;
-            }
-
-            foreach (FileSystemInfo fileSystemInfo in dirInfo.GetFileSystemInfos())
-            {
-                // We only handle files and directories, not symlinks.
-                if ((fileSystemInfo.Attributes & FileAttributes.Directory) == FileAttributes.Directory)
-                {
-                    yield return new ProjectedFileInfo(
-                        fileSystemInfo.Name,
-                        size: 0,
-                        isDirectory: true,
-                        creationTime: fileSystemInfo.CreationTime,
-                        lastAccessTime: fileSystemInfo.LastAccessTime,
-                        lastWriteTime: fileSystemInfo.LastWriteTime,
-                        changeTime: fileSystemInfo.LastWriteTime,
-                        attributes: fileSystemInfo.Attributes);
-                }
-                else
-                {
-                    FileInfo fileInfo = fileSystemInfo as FileInfo;
-                    yield return new ProjectedFileInfo(
-                        fileInfo.Name,
-                        size: fileInfo.Length,
-                        isDirectory: false,
-                        creationTime: fileSystemInfo.CreationTime,
-                        lastAccessTime: fileSystemInfo.LastAccessTime,
-                        lastWriteTime: fileSystemInfo.LastWriteTime,
-                        changeTime: fileSystemInfo.LastWriteTime,
-                        attributes: fileSystemInfo.Attributes);
-                }
-            }
-        }
-
-        protected HResult HydrateFile(string relativePath, uint bufferSize, Func<byte[], uint, bool> tryWriteBytes)
-        {
-            string layerPath = this.GetFullPathInLayer(relativePath);
-            if (!File.Exists(layerPath))
-            {
-                return HResult.FileNotFound;
-            }
-
-            // Open the file in the layer for read.
-            using (FileStream fs = new FileStream(layerPath, FileMode.Open, FileAccess.Read))
-            {
-                long remainingDataLength = fs.Length;
-                byte[] buffer = new byte[bufferSize];
-
-                while (remainingDataLength > 0)
-                {
-                    // Read from the file into the read buffer.
-                    int bytesToCopy = (int)Math.Min(remainingDataLength, buffer.Length);
-                    if (fs.Read(buffer, 0, bytesToCopy) != bytesToCopy)
-                    {
-                        return HResult.InternalError;
-                    }
-
-                    // Write the bytes we just read into the scratch.
-                    if (!tryWriteBytes(buffer, (uint)bytesToCopy))
-                    {
-                        return HResult.InternalError;
-                    }
-
-                    remainingDataLength -= bytesToCopy;
-                }
-            }
-
-            return HResult.Ok;
-        }
-
-        private bool FileOrDirectoryExistsInLayer(string layerParentPath, string layerName, out ProjectedFileInfo fileInfo)
-        {
-            fileInfo = null;
-
-            // Check whether the parent directory exists in the layer.
-            DirectoryInfo dirInfo = new DirectoryInfo(layerParentPath);
-            if (!dirInfo.Exists)
-            {
-                return false;
-            }
-
-            // Get the FileSystemInfo for the entry in the layer that matches the name, using ProjFS's
-            // name matching rules.
-            FileSystemInfo fileSystemInfo =
-                dirInfo
-                .GetFileSystemInfos()
-                .FirstOrDefault(fsInfo => Utils.IsFileNameMatch(fsInfo.Name, layerName));
-
-            if (fileSystemInfo == null)
-            {
-                return false;
-            }
-
-            bool isDirectory = ((fileSystemInfo.Attributes & FileAttributes.Directory) == FileAttributes.Directory);
-
-            fileInfo = new ProjectedFileInfo(
-                name: fileSystemInfo.Name,
-                size: isDirectory ? 0 : new FileInfo(Path.Combine(layerParentPath, layerName)).Length,
-                isDirectory: isDirectory,
-                creationTime: fileSystemInfo.CreationTime,
-                lastAccessTime: fileSystemInfo.LastAccessTime,
-                lastWriteTime: fileSystemInfo.LastWriteTime,
-                changeTime: fileSystemInfo.LastWriteTime,
-                attributes: fileSystemInfo.Attributes);
-
-            return true;
-        }
-
-        #region Callback implementations
-
-        // To keep all the callback implementations together we implement the required callbacks in
-        // the SimpleProvider class along with the optional QueryFileName callback.  Then we have the
-        // IRequiredCallbacks implementation forward the calls to here.
-
-        internal HResult StartDirectoryEnumerationCallback(
-            int commandId,
-            Guid enumerationId,
-            string relativePath, 
-            uint triggeringProcessId,
-            string triggeringProcessImageFileName)
-        {
-            Log.Information("----> StartDirectoryEnumerationCallback Path [{Path}]", relativePath);
-
-            // Enumerate the corresponding directory in the layer and ensure it is sorted the way
-            // ProjFS expects.
-            ActiveEnumeration activeEnumeration = new ActiveEnumeration(
-                GetChildItemsInLayer(relativePath)
-                .OrderBy(file => file.Name, new ProjFSSorter())
-                .ToList());
-
-            // Insert the layer enumeration into our dictionary of active enumerations, indexed by
-            // enumeration ID.  GetDirectoryEnumerationCallback will be able to find this enumeration
-            // given the enumeration ID and return the contents to ProjFS.
-            if (!this.activeEnumerations.TryAdd(enumerationId, activeEnumeration))
-            {
-                return HResult.InternalError;
-            }
-
-            Log.Information("<---- StartDirectoryEnumerationCallback {Result}", HResult.Ok);
-
-            return HResult.Ok;
-        }
-
-        internal HResult GetDirectoryEnumerationCallback(
-            int commandId,
-            Guid enumerationId,
-            string filterFileName,
-            bool restartScan,
-            IDirectoryEnumerationResults enumResult)
-        {
-            Log.Information("----> GetDirectoryEnumerationCallback filterFileName [{Filter}]", filterFileName);
-
-            // Find the requested enumeration.  It should have been put there by StartDirectoryEnumeration.
-            if (!this.activeEnumerations.TryGetValue(enumerationId, out ActiveEnumeration enumeration))
-            {
-                return HResult.InternalError;
-            }
-
-            if (restartScan)
-            {
-                // The caller is restarting the enumeration, so we reset our ActiveEnumeration to the
-                // first item that matches filterFileName.  This also saves the value of filterFileName
-                // into the ActiveEnumeration, overwriting its previous value.
-                enumeration.RestartEnumeration(filterFileName);
-            }
-            else
-            {
-                // The caller is continuing a previous enumeration, or this is the first enumeration
-                // so our ActiveEnumeration is already at the beginning.  TrySaveFilterString()
-                // will save filterFileName if it hasn't already been saved (only if the enumeration
-                // is restarting do we need to re-save filterFileName).
-                enumeration.TrySaveFilterString(filterFileName);
-            }
-
-            bool entryAdded = false;
-            HResult hr = HResult.Ok;
-
-            while (enumeration.IsCurrentValid)
-            {
-                ProjectedFileInfo fileInfo = enumeration.Current;
-
-                if (enumResult.Add(
-                    fileName: fileInfo.Name,
-                    fileSize: fileInfo.Size,
-                    isDirectory: fileInfo.IsDirectory,
-                    fileAttributes: fileInfo.Attributes,
-                    creationTime: fileInfo.CreationTime,
-                    lastAccessTime: fileInfo.LastAccessTime,
-                    lastWriteTime: fileInfo.LastWriteTime,
-                    changeTime: fileInfo.ChangeTime))
-                {
-                    entryAdded = true;
-                    enumeration.MoveNext();
-                }
-                else
-                {
-                    if (entryAdded)
-                    {
-                        hr = HResult.Ok;
-                    }
-                    else
-                    {
-                        hr = HResult.InsufficientBuffer;
-                    }
-
-                    break;
-                }
-            }
-
-            Log.Information("<---- GetDirectoryEnumerationCallback {Result}", hr);
-            return hr;
-        }
-
-        internal HResult EndDirectoryEnumerationCallback(
-            Guid enumerationId)
-        {
-            Log.Information("----> EndDirectoryEnumerationCallback");
-
-            if (!this.activeEnumerations.TryRemove(enumerationId, out ActiveEnumeration enumeration))
-            {
-                return HResult.InternalError;
-            }
-
-            Log.Information("<---- EndDirectoryEnumerationCallback {Result}", HResult.Ok);
-
-            return HResult.Ok;
-        }
-
-        internal HResult GetPlaceholderInfoCallback(
-            int commandId, 
-            string relativePath, 
-            uint triggeringProcessId,
-            string triggeringProcessImageFileName)
-        {
-            Log.Information("----> GetPlaceholderInfoCallback [{Path}]", relativePath);
-            Log.Information("  Placeholder creation triggered by [{ProcName} {PID}]", triggeringProcessImageFileName, triggeringProcessId);
-
-            HResult hr = HResult.Ok;
-            ProjectedFileInfo fileInfo = this.GetFileInfoInLayer(relativePath);
-            if (fileInfo == null)
-            {
-                hr = HResult.FileNotFound;
-            }
-            else
-            {
-                hr = this.virtualizationInstance.WritePlaceholderInfo(
-                    relativePath: Path.Combine(Path.GetDirectoryName(relativePath), fileInfo.Name),
-                    creationTime: fileInfo.CreationTime,
-                    lastAccessTime: fileInfo.LastAccessTime,
-                    lastWriteTime: fileInfo.LastWriteTime,
-                    changeTime: fileInfo.ChangeTime,
-                    fileAttributes: fileInfo.Attributes,
-                    endOfFile: fileInfo.Size,
-                    isDirectory: fileInfo.IsDirectory,
-                    contentId: new byte[] { 0 },
-                    providerId: new byte[] { 1 });
-            }
-
-            Log.Information("<---- GetPlaceholderInfoCallback {Result}", hr);
-            return hr;
-        }
-
-        internal HResult GetFileDataCallback(
-            int commandId,
-            string relativePath,
-            ulong byteOffset,
-            uint length,
-            Guid dataStreamId,
-            byte[] contentId,
-            byte[] providerId,
-            uint triggeringProcessId,
-            string triggeringProcessImageFileName)
-        {
-            Log.Information("----> GetFileDataCallback relativePath [{Path}]", relativePath);
-            Log.Information("  triggered by [{ProcName} {PID}]", triggeringProcessImageFileName, triggeringProcessId);
-
-            HResult hr = HResult.Ok;
-
-            if (!this.FileExistsInLayer(relativePath))
-            {
-                hr = HResult.FileNotFound;
-            }
-            else
-            {
-                // We'll write the file contents to ProjFS no more than 64KB at a time.
-                uint desiredBufferSize = Math.Min(64 * 1024, length);
-                try
-                {
-                    // We could have used VirtualizationInstance.CreateWriteBuffer(uint), but this 
-                    // illustrates how to use its more complex overload.  This method gets us a 
-                    // buffer whose underlying storage is properly aligned for unbuffered I/O.
-                    using (IWriteBuffer writeBuffer = this.virtualizationInstance.CreateWriteBuffer(
-                        byteOffset,
-                        desiredBufferSize,
-                        out ulong alignedWriteOffset,
-                        out uint alignedBufferSize))
-                    {
-                        // Get the file data out of the layer and write it into ProjFS.
-                        hr = this.HydrateFile(
-                            relativePath,
-                            alignedBufferSize,
-                            (readBuffer, bytesToCopy) =>
-                            {
-                                // readBuffer contains what HydrateFile() read from the file in the
-                                // layer.  Now seek to the beginning of the writeBuffer and copy the
-                                // contents of readBuffer into writeBuffer.
-                                writeBuffer.Stream.Seek(0, SeekOrigin.Begin);
-                                writeBuffer.Stream.Write(readBuffer, 0, (int)bytesToCopy);
-
-                                // Write the data from the writeBuffer into the scratch via ProjFS.
-                                HResult writeResult = this.virtualizationInstance.WriteFileData(
-                                    dataStreamId,
-                                    writeBuffer,
-                                    alignedWriteOffset,
-                                    bytesToCopy);
-
-                                if (writeResult != HResult.Ok)
-                                {
-                                    Log.Error("VirtualizationInstance.WriteFileData failed: {Result}", writeResult);
-                                    return false;
-                                }
-
-                                alignedWriteOffset += bytesToCopy;
-                                return true;
-                            });
-
-                        if (hr != HResult.Ok)
-                        {
-                            return HResult.InternalError;
-                        }
-                    }
-                }
-                catch (OutOfMemoryException e)
-                {
-                    Log.Error(e, "Out of memory");
-                    hr = HResult.OutOfMemory;
-                }
-                catch (Exception e)
-                {
-                    Log.Error(e, "Exception");
-                    hr = HResult.InternalError;
-                }
-            }
-
-            Log.Information("<---- return status {Result}", hr);
-            return hr;
-        }
-
-        private HResult QueryFileNameCallback(
-            string relativePath)
-        {
-            Log.Information("----> QueryFileNameCallback relativePath [{Path}]", relativePath);
-
-            HResult hr = HResult.Ok;
-            string parentDirectory = Path.GetDirectoryName(relativePath);
-            string childName = Path.GetFileName(relativePath);
-            if (this.GetChildItemsInLayer(parentDirectory).Any(child => Utils.IsFileNameMatch(child.Name, childName)))
-            {
-                hr = HResult.Ok;
-            }
-            else
-            {
-                hr = HResult.FileNotFound;
-            }
-
-            Log.Information("<---- QueryFileNameCallback {Result}", hr);
-            return hr;
-        }
-
-        #endregion
-
-
-        private class RequiredCallbacks : IRequiredCallbacks
-        {
-            private readonly SimpleProvider provider;
-
-            public RequiredCallbacks(SimpleProvider provider) => this.provider = provider;
-
-            // We implement the callbacks in the SimpleProvider class.
-
-            public HResult StartDirectoryEnumerationCallback(
-                int commandId,
-                Guid enumerationId, 
-                string relativePath, 
-                uint triggeringProcessId, 
-                string triggeringProcessImageFileName)
-            {
-                return this.provider.StartDirectoryEnumerationCallback(
-                    commandId,
-                    enumerationId,
-                    relativePath,
-                    triggeringProcessId,
-                    triggeringProcessImageFileName);
-            }
-
-            public HResult GetDirectoryEnumerationCallback(
-                int commandId,
-                Guid enumerationId, 
-                string filterFileName, 
-                bool restartScan, 
-                IDirectoryEnumerationResults enumResult)
-            {
-                return this.provider.GetDirectoryEnumerationCallback(
-                    commandId,
-                    enumerationId,
-                    filterFileName,
-                    restartScan,
-                    enumResult);
-            }
-
-            public HResult EndDirectoryEnumerationCallback(
-                Guid enumerationId)
-            {
-                return this.provider.EndDirectoryEnumerationCallback(enumerationId);
-            }
-
-            public HResult GetPlaceholderInfoCallback(
-                int commandId, 
-                string relativePath, 
-                uint triggeringProcessId, 
-                string triggeringProcessImageFileName)
-            {
-                return this.provider.GetPlaceholderInfoCallback(
-                    commandId,
-                    relativePath,
-                    triggeringProcessId,
-                    triggeringProcessImageFileName);
-            }
-
-            public HResult GetFileDataCallback(
-                int commandId,
-                string relativePath,
-                ulong byteOffset,
-                uint length,
-                Guid dataStreamId,
-                byte[] contentId,
-                byte[] providerId,
-                uint triggeringProcessId,
-                string triggeringProcessImageFileName)
-            {
-                return this.provider.GetFileDataCallback(
-                    commandId,
-                    relativePath,
-                    byteOffset,
-                    length,
-                    dataStreamId,
-                    contentId,
-                    providerId,
-                    triggeringProcessId,
-                    triggeringProcessImageFileName);
-            }
-        }
-    }
-}+// Copyright (c) Microsoft Corporation.
+// Licensed under the MIT license.
+
+using Serilog;
+using System;
+using System.Collections.Concurrent;
+using System.Collections.Generic;
+using System.Linq;
+using System.IO;
+using System.Threading;
+using Microsoft.Windows.ProjFS;
+
+namespace SimpleProviderManaged
+{
+    /// <summary>
+    /// This is a simple file system "reflector" provider.  It projects files and directories from
+    /// a directory called the "layer root" into the virtualization root, also called the "scratch root".
+    /// </summary>
+    public class SimpleProvider
+    {
+        // These variables hold the layer and scratch paths.
+        private readonly string scratchRoot;
+        private readonly string layerRoot;
+
+        private readonly VirtualizationInstance virtualizationInstance;
+        private readonly ConcurrentDictionary<Guid, ActiveEnumeration> activeEnumerations;
+
+        private NotificationCallbacks notificationCallbacks;
+
+        public ProviderOptions Options { get; }
+
+        public SimpleProvider(ProviderOptions options)
+        {
+            this.scratchRoot = options.VirtRoot;
+            this.layerRoot = options.SourceRoot;
+
+            this.Options = options;
+
+            // If in test mode, enable notification callbacks.
+            if (this.Options.TestMode)
+            {
+                this.Options.EnableNotifications = true;
+            }
+
+            // Enable notifications if the user requested them.
+            List<NotificationMapping> notificationMappings;
+            if (this.Options.EnableNotifications)
+            {
+                notificationMappings = new List<NotificationMapping>()
+                {
+                    new NotificationMapping(
+                        NotificationType.FileOpened
+                        | NotificationType.NewFileCreated
+                        | NotificationType.FileOverwritten
+                        | NotificationType.PreDelete
+                        | NotificationType.PreRename
+                        | NotificationType.PreCreateHardlink
+                        | NotificationType.FileRenamed
+                        | NotificationType.HardlinkCreated
+                        | NotificationType.FileHandleClosedNoModification
+                        | NotificationType.FileHandleClosedFileModified
+                        | NotificationType.FileHandleClosedFileDeleted
+                        | NotificationType.FilePreConvertToFull,
+                        string.Empty)
+                };
+            }
+            else
+            {
+                notificationMappings = new List<NotificationMapping>();
+            }
+
+            try
+            {
+                // This will create the virtualization root directory if it doesn't already exist.
+                this.virtualizationInstance = new VirtualizationInstance(
+                    this.scratchRoot,
+                    poolThreadCount: 0,
+                    concurrentThreadCount: 0,
+                    enableNegativePathCache: false,
+                    notificationMappings: notificationMappings);
+            }
+            catch(Exception ex)
+            {
+                Log.Fatal(ex, "Failed to create VirtualizationInstance.");
+                throw;
+            }
+
+            // Set up notifications.
+            notificationCallbacks = new NotificationCallbacks(
+                this,
+                this.virtualizationInstance,
+                notificationMappings);
+
+            Log.Information("Created instance. Layer [{Layer}], Scratch [{Scratch}]", this.layerRoot, this.scratchRoot);
+
+            if (this.Options.TestMode)
+            {
+                Log.Information("Provider started in TEST MODE.");
+            }
+
+            this.activeEnumerations = new ConcurrentDictionary<Guid, ActiveEnumeration>();
+        }
+
+        public bool StartVirtualization()
+        {
+            // Optional callbacks
+            this.virtualizationInstance.OnQueryFileName = QueryFileNameCallback;
+
+            RequiredCallbacks requiredCallbacks = new RequiredCallbacks(this);
+            HResult hr = this.virtualizationInstance.StartVirtualizing(requiredCallbacks);
+            if (hr != HResult.Ok)
+            {
+                Log.Error("Failed to start virtualization instance: {Result}", hr);
+                return false;
+            }
+
+            // If we're running in test mode, signal the test that it may proceed.  If this fails
+            // it means we had some problem accessing the shared event that the test set up, so we'll
+            // stop the provider.
+            if (!SignalIfTestMode("ProviderTestProceed"))
+            {
+                this.virtualizationInstance.StopVirtualizing();
+                return false;
+            }
+
+            return true;
+        }
+
+        private static bool IsEnumerationFilterSet(
+            string filter)
+        {
+            if (string.IsNullOrWhiteSpace(filter) || filter == "*")
+            {
+                return false;
+            }
+
+            return true;
+        }
+
+        internal bool SignalIfTestMode(string eventName)
+        {
+            if (this.Options.TestMode)
+            {
+                try
+                {
+                    EventWaitHandle waitHandle = EventWaitHandle.OpenExisting(eventName);
+
+                    // Tell the test that it is allowed to proceed.
+                    waitHandle.Set();
+                }
+                catch (WaitHandleCannotBeOpenedException ex)
+                {
+                    Log.Error(ex, "Test mode specified but wait event does not exist.  Clearing test mode.");
+                    this.Options.TestMode = false;
+                }
+                catch (UnauthorizedAccessException ex)
+                {
+                    Log.Fatal(ex, "Opening event {Name}", eventName);
+                    return false;
+                }
+                catch (Exception ex)
+                {
+                    Log.Fatal(ex, "Opening event {Name}", eventName);
+                    return false;
+                }
+            }
+
+            return true;
+        }
+
+        protected string GetFullPathInLayer(string relativePath) => Path.Combine(this.layerRoot, relativePath);
+
+        protected bool DirectoryExistsInLayer(string relativePath)
+        {
+            string layerPath = this.GetFullPathInLayer(relativePath);
+            DirectoryInfo dirInfo = new DirectoryInfo(layerPath);
+
+            return dirInfo.Exists;
+        }
+
+        protected bool FileExistsInLayer(string relativePath)
+        {
+            string layerPath = this.GetFullPathInLayer(relativePath);
+            FileInfo fileInfo = new FileInfo(layerPath);
+
+            return fileInfo.Exists;
+        }
+
+        protected ProjectedFileInfo GetFileInfoInLayer(string relativePath)
+        {
+            string layerPath = this.GetFullPathInLayer(relativePath);
+            string layerParentPath = Path.GetDirectoryName(layerPath);
+            string layerName = Path.GetFileName(relativePath);
+
+            if (this.FileOrDirectoryExistsInLayer(layerParentPath, layerName, out ProjectedFileInfo fileInfo))
+            {
+                return fileInfo;
+            }
+
+            return null;
+        }
+
+        protected IEnumerable<ProjectedFileInfo> GetChildItemsInLayer(string relativePath)
+        {
+            string fullPathInLayer = GetFullPathInLayer(relativePath);
+            DirectoryInfo dirInfo = new DirectoryInfo(fullPathInLayer);
+
+            if (!dirInfo.Exists)
+            {
+                yield break;
+            }
+
+            foreach (FileSystemInfo fileSystemInfo in dirInfo.GetFileSystemInfos())
+            {
+                // We only handle files and directories, not symlinks.
+                if ((fileSystemInfo.Attributes & FileAttributes.Directory) == FileAttributes.Directory)
+                {
+                    yield return new ProjectedFileInfo(
+                        fileSystemInfo.Name,
+                        size: 0,
+                        isDirectory: true,
+                        creationTime: fileSystemInfo.CreationTime,
+                        lastAccessTime: fileSystemInfo.LastAccessTime,
+                        lastWriteTime: fileSystemInfo.LastWriteTime,
+                        changeTime: fileSystemInfo.LastWriteTime,
+                        attributes: fileSystemInfo.Attributes);
+                }
+                else
+                {
+                    FileInfo fileInfo = fileSystemInfo as FileInfo;
+                    yield return new ProjectedFileInfo(
+                        fileInfo.Name,
+                        size: fileInfo.Length,
+                        isDirectory: false,
+                        creationTime: fileSystemInfo.CreationTime,
+                        lastAccessTime: fileSystemInfo.LastAccessTime,
+                        lastWriteTime: fileSystemInfo.LastWriteTime,
+                        changeTime: fileSystemInfo.LastWriteTime,
+                        attributes: fileSystemInfo.Attributes);
+                }
+            }
+        }
+
+        protected HResult HydrateFile(string relativePath, uint bufferSize, Func<byte[], uint, bool> tryWriteBytes)
+        {
+            string layerPath = this.GetFullPathInLayer(relativePath);
+            if (!File.Exists(layerPath))
+            {
+                return HResult.FileNotFound;
+            }
+
+            // Open the file in the layer for read.
+            using (FileStream fs = new FileStream(layerPath, FileMode.Open, FileAccess.Read))
+            {
+                long remainingDataLength = fs.Length;
+                byte[] buffer = new byte[bufferSize];
+
+                while (remainingDataLength > 0)
+                {
+                    // Read from the file into the read buffer.
+                    int bytesToCopy = (int)Math.Min(remainingDataLength, buffer.Length);
+                    if (fs.Read(buffer, 0, bytesToCopy) != bytesToCopy)
+                    {
+                        return HResult.InternalError;
+                    }
+
+                    // Write the bytes we just read into the scratch.
+                    if (!tryWriteBytes(buffer, (uint)bytesToCopy))
+                    {
+                        return HResult.InternalError;
+                    }
+
+                    remainingDataLength -= bytesToCopy;
+                }
+            }
+
+            return HResult.Ok;
+        }
+
+        private bool FileOrDirectoryExistsInLayer(string layerParentPath, string layerName, out ProjectedFileInfo fileInfo)
+        {
+            fileInfo = null;
+
+            // Check whether the parent directory exists in the layer.
+            DirectoryInfo dirInfo = new DirectoryInfo(layerParentPath);
+            if (!dirInfo.Exists)
+            {
+                return false;
+            }
+
+            // Get the FileSystemInfo for the entry in the layer that matches the name, using ProjFS's
+            // name matching rules.
+            FileSystemInfo fileSystemInfo =
+                dirInfo
+                .GetFileSystemInfos()
+                .FirstOrDefault(fsInfo => Utils.IsFileNameMatch(fsInfo.Name, layerName));
+
+            if (fileSystemInfo == null)
+            {
+                return false;
+            }
+
+            bool isDirectory = ((fileSystemInfo.Attributes & FileAttributes.Directory) == FileAttributes.Directory);
+
+            fileInfo = new ProjectedFileInfo(
+                name: fileSystemInfo.Name,
+                size: isDirectory ? 0 : new FileInfo(Path.Combine(layerParentPath, layerName)).Length,
+                isDirectory: isDirectory,
+                creationTime: fileSystemInfo.CreationTime,
+                lastAccessTime: fileSystemInfo.LastAccessTime,
+                lastWriteTime: fileSystemInfo.LastWriteTime,
+                changeTime: fileSystemInfo.LastWriteTime,
+                attributes: fileSystemInfo.Attributes);
+
+            return true;
+        }
+
+        #region Callback implementations
+
+        // To keep all the callback implementations together we implement the required callbacks in
+        // the SimpleProvider class along with the optional QueryFileName callback.  Then we have the
+        // IRequiredCallbacks implementation forward the calls to here.
+
+        internal HResult StartDirectoryEnumerationCallback(
+            int commandId,
+            Guid enumerationId,
+            string relativePath, 
+            uint triggeringProcessId,
+            string triggeringProcessImageFileName)
+        {
+            Log.Information("----> StartDirectoryEnumerationCallback Path [{Path}]", relativePath);
+
+            // Enumerate the corresponding directory in the layer and ensure it is sorted the way
+            // ProjFS expects.
+            ActiveEnumeration activeEnumeration = new ActiveEnumeration(
+                GetChildItemsInLayer(relativePath)
+                .OrderBy(file => file.Name, new ProjFSSorter())
+                .ToList());
+
+            // Insert the layer enumeration into our dictionary of active enumerations, indexed by
+            // enumeration ID.  GetDirectoryEnumerationCallback will be able to find this enumeration
+            // given the enumeration ID and return the contents to ProjFS.
+            if (!this.activeEnumerations.TryAdd(enumerationId, activeEnumeration))
+            {
+                return HResult.InternalError;
+            }
+
+            Log.Information("<---- StartDirectoryEnumerationCallback {Result}", HResult.Ok);
+
+            return HResult.Ok;
+        }
+
+        internal HResult GetDirectoryEnumerationCallback(
+            int commandId,
+            Guid enumerationId,
+            string filterFileName,
+            bool restartScan,
+            IDirectoryEnumerationResults enumResult)
+        {
+            Log.Information("----> GetDirectoryEnumerationCallback filterFileName [{Filter}]", filterFileName);
+
+            // Find the requested enumeration.  It should have been put there by StartDirectoryEnumeration.
+            if (!this.activeEnumerations.TryGetValue(enumerationId, out ActiveEnumeration enumeration))
+            {
+                return HResult.InternalError;
+            }
+
+            if (restartScan)
+            {
+                // The caller is restarting the enumeration, so we reset our ActiveEnumeration to the
+                // first item that matches filterFileName.  This also saves the value of filterFileName
+                // into the ActiveEnumeration, overwriting its previous value.
+                enumeration.RestartEnumeration(filterFileName);
+            }
+            else
+            {
+                // The caller is continuing a previous enumeration, or this is the first enumeration
+                // so our ActiveEnumeration is already at the beginning.  TrySaveFilterString()
+                // will save filterFileName if it hasn't already been saved (only if the enumeration
+                // is restarting do we need to re-save filterFileName).
+                enumeration.TrySaveFilterString(filterFileName);
+            }
+
+            bool entryAdded = false;
+            HResult hr = HResult.Ok;
+
+            while (enumeration.IsCurrentValid)
+            {
+                ProjectedFileInfo fileInfo = enumeration.Current;
+
+                if (enumResult.Add(
+                    fileName: fileInfo.Name,
+                    fileSize: fileInfo.Size,
+                    isDirectory: fileInfo.IsDirectory,
+                    fileAttributes: fileInfo.Attributes,
+                    creationTime: fileInfo.CreationTime,
+                    lastAccessTime: fileInfo.LastAccessTime,
+                    lastWriteTime: fileInfo.LastWriteTime,
+                    changeTime: fileInfo.ChangeTime))
+                {
+                    entryAdded = true;
+                    enumeration.MoveNext();
+                }
+                else
+                {
+                    if (entryAdded)
+                    {
+                        hr = HResult.Ok;
+                    }
+                    else
+                    {
+                        hr = HResult.InsufficientBuffer;
+                    }
+
+                    break;
+                }
+            }
+
+            Log.Information("<---- GetDirectoryEnumerationCallback {Result}", hr);
+            return hr;
+        }
+
+        internal HResult EndDirectoryEnumerationCallback(
+            Guid enumerationId)
+        {
+            Log.Information("----> EndDirectoryEnumerationCallback");
+
+            if (!this.activeEnumerations.TryRemove(enumerationId, out ActiveEnumeration enumeration))
+            {
+                return HResult.InternalError;
+            }
+
+            Log.Information("<---- EndDirectoryEnumerationCallback {Result}", HResult.Ok);
+
+            return HResult.Ok;
+        }
+
+        internal HResult GetPlaceholderInfoCallback(
+            int commandId, 
+            string relativePath, 
+            uint triggeringProcessId,
+            string triggeringProcessImageFileName)
+        {
+            Log.Information("----> GetPlaceholderInfoCallback [{Path}]", relativePath);
+            Log.Information("  Placeholder creation triggered by [{ProcName} {PID}]", triggeringProcessImageFileName, triggeringProcessId);
+
+            HResult hr = HResult.Ok;
+            ProjectedFileInfo fileInfo = this.GetFileInfoInLayer(relativePath);
+            if (fileInfo == null)
+            {
+                hr = HResult.FileNotFound;
+            }
+            else
+            {
+                hr = this.virtualizationInstance.WritePlaceholderInfo(
+                    relativePath: Path.Combine(Path.GetDirectoryName(relativePath), fileInfo.Name),
+                    creationTime: fileInfo.CreationTime,
+                    lastAccessTime: fileInfo.LastAccessTime,
+                    lastWriteTime: fileInfo.LastWriteTime,
+                    changeTime: fileInfo.ChangeTime,
+                    fileAttributes: fileInfo.Attributes,
+                    endOfFile: fileInfo.Size,
+                    isDirectory: fileInfo.IsDirectory,
+                    contentId: new byte[] { 0 },
+                    providerId: new byte[] { 1 });
+            }
+
+            Log.Information("<---- GetPlaceholderInfoCallback {Result}", hr);
+            return hr;
+        }
+
+        internal HResult GetFileDataCallback(
+            int commandId,
+            string relativePath,
+            ulong byteOffset,
+            uint length,
+            Guid dataStreamId,
+            byte[] contentId,
+            byte[] providerId,
+            uint triggeringProcessId,
+            string triggeringProcessImageFileName)
+        {
+            Log.Information("----> GetFileDataCallback relativePath [{Path}]", relativePath);
+            Log.Information("  triggered by [{ProcName} {PID}]", triggeringProcessImageFileName, triggeringProcessId);
+
+            HResult hr = HResult.Ok;
+
+            if (!this.FileExistsInLayer(relativePath))
+            {
+                hr = HResult.FileNotFound;
+            }
+            else
+            {
+                // We'll write the file contents to ProjFS no more than 64KB at a time.
+                uint desiredBufferSize = Math.Min(64 * 1024, length);
+                try
+                {
+                    // We could have used VirtualizationInstance.CreateWriteBuffer(uint), but this 
+                    // illustrates how to use its more complex overload.  This method gets us a 
+                    // buffer whose underlying storage is properly aligned for unbuffered I/O.
+                    using (IWriteBuffer writeBuffer = this.virtualizationInstance.CreateWriteBuffer(
+                        byteOffset,
+                        desiredBufferSize,
+                        out ulong alignedWriteOffset,
+                        out uint alignedBufferSize))
+                    {
+                        // Get the file data out of the layer and write it into ProjFS.
+                        hr = this.HydrateFile(
+                            relativePath,
+                            alignedBufferSize,
+                            (readBuffer, bytesToCopy) =>
+                            {
+                                // readBuffer contains what HydrateFile() read from the file in the
+                                // layer.  Now seek to the beginning of the writeBuffer and copy the
+                                // contents of readBuffer into writeBuffer.
+                                writeBuffer.Stream.Seek(0, SeekOrigin.Begin);
+                                writeBuffer.Stream.Write(readBuffer, 0, (int)bytesToCopy);
+
+                                // Write the data from the writeBuffer into the scratch via ProjFS.
+                                HResult writeResult = this.virtualizationInstance.WriteFileData(
+                                    dataStreamId,
+                                    writeBuffer,
+                                    alignedWriteOffset,
+                                    bytesToCopy);
+
+                                if (writeResult != HResult.Ok)
+                                {
+                                    Log.Error("VirtualizationInstance.WriteFileData failed: {Result}", writeResult);
+                                    return false;
+                                }
+
+                                alignedWriteOffset += bytesToCopy;
+                                return true;
+                            });
+
+                        if (hr != HResult.Ok)
+                        {
+                            return HResult.InternalError;
+                        }
+                    }
+                }
+                catch (OutOfMemoryException e)
+                {
+                    Log.Error(e, "Out of memory");
+                    hr = HResult.OutOfMemory;
+                }
+                catch (Exception e)
+                {
+                    Log.Error(e, "Exception");
+                    hr = HResult.InternalError;
+                }
+            }
+
+            Log.Information("<---- return status {Result}", hr);
+            return hr;
+        }
+
+        private HResult QueryFileNameCallback(
+            string relativePath)
+        {
+            Log.Information("----> QueryFileNameCallback relativePath [{Path}]", relativePath);
+
+            HResult hr = HResult.Ok;
+            string parentDirectory = Path.GetDirectoryName(relativePath);
+            string childName = Path.GetFileName(relativePath);
+            if (this.GetChildItemsInLayer(parentDirectory).Any(child => Utils.IsFileNameMatch(child.Name, childName)))
+            {
+                hr = HResult.Ok;
+            }
+            else
+            {
+                hr = HResult.FileNotFound;
+            }
+
+            Log.Information("<---- QueryFileNameCallback {Result}", hr);
+            return hr;
+        }
+
+        #endregion
+
+
+        private class RequiredCallbacks : IRequiredCallbacks
+        {
+            private readonly SimpleProvider provider;
+
+            public RequiredCallbacks(SimpleProvider provider) => this.provider = provider;
+
+            // We implement the callbacks in the SimpleProvider class.
+
+            public HResult StartDirectoryEnumerationCallback(
+                int commandId,
+                Guid enumerationId, 
+                string relativePath, 
+                uint triggeringProcessId, 
+                string triggeringProcessImageFileName)
+            {
+                return this.provider.StartDirectoryEnumerationCallback(
+                    commandId,
+                    enumerationId,
+                    relativePath,
+                    triggeringProcessId,
+                    triggeringProcessImageFileName);
+            }
+
+            public HResult GetDirectoryEnumerationCallback(
+                int commandId,
+                Guid enumerationId, 
+                string filterFileName, 
+                bool restartScan, 
+                IDirectoryEnumerationResults enumResult)
+            {
+                return this.provider.GetDirectoryEnumerationCallback(
+                    commandId,
+                    enumerationId,
+                    filterFileName,
+                    restartScan,
+                    enumResult);
+            }
+
+            public HResult EndDirectoryEnumerationCallback(
+                Guid enumerationId)
+            {
+                return this.provider.EndDirectoryEnumerationCallback(enumerationId);
+            }
+
+            public HResult GetPlaceholderInfoCallback(
+                int commandId, 
+                string relativePath, 
+                uint triggeringProcessId, 
+                string triggeringProcessImageFileName)
+            {
+                return this.provider.GetPlaceholderInfoCallback(
+                    commandId,
+                    relativePath,
+                    triggeringProcessId,
+                    triggeringProcessImageFileName);
+            }
+
+            public HResult GetFileDataCallback(
+                int commandId,
+                string relativePath,
+                ulong byteOffset,
+                uint length,
+                Guid dataStreamId,
+                byte[] contentId,
+                byte[] providerId,
+                uint triggeringProcessId,
+                string triggeringProcessImageFileName)
+            {
+                return this.provider.GetFileDataCallback(
+                    commandId,
+                    relativePath,
+                    byteOffset,
+                    length,
+                    dataStreamId,
+                    contentId,
+                    providerId,
+                    triggeringProcessId,
+                    triggeringProcessImageFileName);
+            }
+        }
+    }
+}