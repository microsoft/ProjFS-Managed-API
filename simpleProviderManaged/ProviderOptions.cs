﻿// Copyright (c) Microsoft Corporation.
// Licensed under the MIT license.

using CommandLine;
using CommandLine.Text;
using System.Collections.Generic;

namespace SimpleProviderManaged
{
    public class ProviderOptions
    {
        [Option(Required = true, HelpText = "Path to the files and directories to project.")]
        public string SourceRoot { get; set; }

        [Option(Required = true, HelpText = "Path to the virtualization root.")]
        public string VirtRoot { get; set; }

        [Option('t', "testmode", HelpText = "Use this when running the provider with the test package.", Hidden = true)]
        public bool TestMode { get; set; }

<<<<<<< HEAD
        [Option("denyDeletes", HelpText = "Deny deletes.", Hidden = true)]
        public bool DenyDeletes { get; set; }
=======
        [Option('n', "notifications", HelpText = "Enable file system operation notifications.")]
        public bool EnableNotifications { get; set; }
>>>>>>> 321a9599

        [Usage(ApplicationAlias = "SimpleProviderManaged")]
        public static IEnumerable<Example> Examples
        {
            get
            {
                return new List<Example>()
                {
                    new Example(
                        "Start provider, projecting files and directories from 'c:\\source' into 'c:\\virtRoot'",
                        new ProviderOptions { SourceRoot = "c:\\source", VirtRoot = "c:\\virtRoot" })
                };
            }
        }
    }
}
<|MERGE_RESOLUTION|>--- conflicted
+++ resolved
@@ -1,43 +1,41 @@
-﻿// Copyright (c) Microsoft Corporation.
-// Licensed under the MIT license.
-
-using CommandLine;
-using CommandLine.Text;
-using System.Collections.Generic;
-
-namespace SimpleProviderManaged
-{
-    public class ProviderOptions
-    {
-        [Option(Required = true, HelpText = "Path to the files and directories to project.")]
-        public string SourceRoot { get; set; }
-
-        [Option(Required = true, HelpText = "Path to the virtualization root.")]
-        public string VirtRoot { get; set; }
-
-        [Option('t', "testmode", HelpText = "Use this when running the provider with the test package.", Hidden = true)]
-        public bool TestMode { get; set; }
-
-<<<<<<< HEAD
-        [Option("denyDeletes", HelpText = "Deny deletes.", Hidden = true)]
-        public bool DenyDeletes { get; set; }
-=======
-        [Option('n', "notifications", HelpText = "Enable file system operation notifications.")]
-        public bool EnableNotifications { get; set; }
->>>>>>> 321a9599
-
-        [Usage(ApplicationAlias = "SimpleProviderManaged")]
-        public static IEnumerable<Example> Examples
-        {
-            get
-            {
-                return new List<Example>()
-                {
-                    new Example(
-                        "Start provider, projecting files and directories from 'c:\\source' into 'c:\\virtRoot'",
-                        new ProviderOptions { SourceRoot = "c:\\source", VirtRoot = "c:\\virtRoot" })
-                };
-            }
-        }
-    }
-}
+﻿// Copyright (c) Microsoft Corporation.
+// Licensed under the MIT license.
+
+using CommandLine;
+using CommandLine.Text;
+using System.Collections.Generic;
+
+namespace SimpleProviderManaged
+{
+    public class ProviderOptions
+    {
+        [Option(Required = true, HelpText = "Path to the files and directories to project.")]
+        public string SourceRoot { get; set; }
+
+        [Option(Required = true, HelpText = "Path to the virtualization root.")]
+        public string VirtRoot { get; set; }
+
+        [Option('t', "testmode", HelpText = "Use this when running the provider with the test package.", Hidden = true)]
+        public bool TestMode { get; set; }
+
+        [Option('n', "notifications", HelpText = "Enable file system operation notifications.")]
+        public bool EnableNotifications { get; set; }
+
+        [Option("denyDeletes", HelpText = "Deny deletes.", Hidden = true)]
+        public bool DenyDeletes { get; set; }
+
+        [Usage(ApplicationAlias = "SimpleProviderManaged")]
+        public static IEnumerable<Example> Examples
+        {
+            get
+            {
+                return new List<Example>()
+                {
+                    new Example(
+                        "Start provider, projecting files and directories from 'c:\\source' into 'c:\\virtRoot'",
+                        new ProviderOptions { SourceRoot = "c:\\source", VirtRoot = "c:\\virtRoot" })
+                };
+            }
+        }
+    }
+}